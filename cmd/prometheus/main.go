--- conflicted
+++ resolved
@@ -154,12 +154,9 @@
 			case "memory-snapshot-on-shutdown":
 				c.tsdb.EnableMemorySnapshotOnShutdown = true
 				level.Info(logger).Log("msg", "Experimental memory snapshot on shutdown enabled")
-<<<<<<< HEAD
-=======
 			case "extra-scrape-metrics":
 				c.scrape.ExtraMetrics = true
 				level.Info(logger).Log("msg", "Experimental additional scrape metrics")
->>>>>>> b8785271
 			case "":
 				continue
 			default:
@@ -323,11 +320,7 @@
 	a.Flag("query.max-samples", "Maximum number of samples a single query can load into memory. Note that queries will fail if they try to load more samples than this into memory, so this also limits the number of samples a query can return.").
 		Default("50000000").IntVar(&cfg.queryMaxSamples)
 
-<<<<<<< HEAD
-	a.Flag("enable-feature", "Comma separated feature names to enable. Valid options: exemplar-storage, expand-external-labels, memory-snapshot-on-shutdown, promql-at-modifier, promql-negative-offset, remote-write-receiver. See https://prometheus.io/docs/prometheus/latest/feature_flags/ for more details.").
-=======
 	a.Flag("enable-feature", "Comma separated feature names to enable. Valid options: exemplar-storage, expand-external-labels, memory-snapshot-on-shutdown, promql-at-modifier, promql-negative-offset, remote-write-receiver, extra-scrape-metrics. See https://prometheus.io/docs/prometheus/latest/feature_flags/ for more details.").
->>>>>>> b8785271
 		Default("").StringsVar(&cfg.featureList)
 
 	promlogflag.AddFlags(a, &cfg.promlogConfig)
