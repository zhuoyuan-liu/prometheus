// Copyright 2015 The Prometheus Authors
// Licensed under the Apache License, Version 2.0 (the "License");
// you may not use this file except in compliance with the License.
// You may obtain a copy of the License at
//
// http://www.apache.org/licenses/LICENSE-2.0
//
// Unless required by applicable law or agreed to in writing, software
// distributed under the License is distributed on an "AS IS" BASIS,
// WITHOUT WARRANTIES OR CONDITIONS OF ANY KIND, either express or implied.
// See the License for the specific language governing permissions and
// limitations under the License.

// The main package for the Prometheus server executable.
package main

import (
	"flag"
	"fmt"
	_ "net/http/pprof" // Comment this line to disable pprof endpoint.
	"os"
	"os/signal"
	"syscall"
	"time"

	"github.com/prometheus/client_golang/prometheus"
	"github.com/prometheus/common/log"
	"github.com/prometheus/common/version"
	"golang.org/x/net/context"

	"github.com/prometheus/prometheus/config"
	"github.com/prometheus/prometheus/notifier"
	"github.com/prometheus/prometheus/promql"
	"github.com/prometheus/prometheus/retrieval"
	"github.com/prometheus/prometheus/rules"
	"github.com/prometheus/prometheus/storage/tsdb"
	"github.com/prometheus/prometheus/web"
)

func main() {
	os.Exit(Main())
}

var (
	configSuccess = prometheus.NewGauge(prometheus.GaugeOpts{
		Namespace: "prometheus",
		Name:      "config_last_reload_successful",
		Help:      "Whether the last configuration reload attempt was successful.",
	})
	configSuccessTime = prometheus.NewGauge(prometheus.GaugeOpts{
		Namespace: "prometheus",
		Name:      "config_last_reload_success_timestamp_seconds",
		Help:      "Timestamp of the last successful configuration reload.",
	})
)

func init() {
	prometheus.MustRegister(version.NewCollector("prometheus"))
}

// Main manages the stup and shutdown lifecycle of the entire Prometheus server.
func Main() int {
	if err := parse(os.Args[1:]); err != nil {
		log.Error(err)
		return 2
	}

	if cfg.printVersion {
		fmt.Fprintln(os.Stdout, version.Print("prometheus"))
		return 0
	}

	log.Infoln("Starting prometheus", version.Info())
	log.Infoln("Build context", version.BuildContext())
	log.Infoln("Host details", Uname())

	var (
		// sampleAppender = storage.Fanout{}
		reloadables []Reloadable
	)

	// Make sure that sighup handler is registered with a redirect to the channel before the potentially
	// long and synchronous tsdb init.
	hup := make(chan os.Signal)
	hupReady := make(chan bool)
	signal.Notify(hup, syscall.SIGHUP)
	localStorage, err := tsdb.Open(cfg.localStoragePath, prometheus.DefaultRegisterer, &cfg.tsdb)
	if err != nil {
		log.Errorf("Opening storage failed: %s", err)
		return 1
	}

	// remoteStorage := &remote.Storage{}
	// sampleAppender = append(sampleAppender, remoteStorage)
	// reloadables = append(reloadables, remoteStorage)

	var (
<<<<<<< HEAD
		notifier       = notifier.New(&cfg.notifier)
		targetManager  = retrieval.NewTargetManager(localStorage)
		queryEngine    = promql.NewEngine(localStorage, &cfg.queryEngine)
=======
		notifier       = notifier.New(&cfg.notifier, log.Base())
		targetManager  = retrieval.NewTargetManager(sampleAppender, log.Base())
		queryEngine    = promql.NewEngine(queryable, &cfg.queryEngine)
>>>>>>> 8f781e41
		ctx, cancelCtx = context.WithCancel(context.Background())
	)

	ruleManager := rules.NewManager(&rules.ManagerOptions{
		Appendable:  localStorage,
		Notifier:    notifier,
		QueryEngine: queryEngine,
		Context:     ctx,
		ExternalURL: cfg.web.ExternalURL,
	})

	cfg.web.Context = ctx
	cfg.web.Storage = localStorage
	cfg.web.QueryEngine = queryEngine
	cfg.web.TargetManager = targetManager
	cfg.web.RuleManager = ruleManager
	cfg.web.Notifier = notifier

	cfg.web.Version = &web.PrometheusVersion{
		Version:   version.Version,
		Revision:  version.Revision,
		Branch:    version.Branch,
		BuildUser: version.BuildUser,
		BuildDate: version.BuildDate,
		GoVersion: version.GoVersion,
	}

	cfg.web.Flags = map[string]string{}
	cfg.fs.VisitAll(func(f *flag.Flag) {
		cfg.web.Flags[f.Name] = f.Value.String()
	})

	webHandler := web.New(&cfg.web)

	reloadables = append(reloadables, targetManager, ruleManager, webHandler, notifier)

	if err := reloadConfig(cfg.configFile, reloadables...); err != nil {
		log.Errorf("Error loading config: %s", err)
		return 1
	}

	// Wait for reload or termination signals. Start the handler for SIGHUP as
	// early as possible, but ignore it until we are ready to handle reloading
	// our config.
	go func() {
		<-hupReady
		for {
			select {
			case <-hup:
				if err := reloadConfig(cfg.configFile, reloadables...); err != nil {
					log.Errorf("Error reloading config: %s", err)
				}
			case rc := <-webHandler.Reload():
				if err := reloadConfig(cfg.configFile, reloadables...); err != nil {
					log.Errorf("Error reloading config: %s", err)
					rc <- err
				} else {
					rc <- nil
				}
			}
		}
	}()

	// Start all components. The order is NOT arbitrary.
	defer func() {
		if err := localStorage.Close(); err != nil {
			log.Errorln("Error stopping storage:", err)
		}
	}()

	// defer remoteStorage.Stop()

	prometheus.MustRegister(configSuccess)
	prometheus.MustRegister(configSuccessTime)

	// The notifier is a dependency of the rule manager. It has to be
	// started before and torn down afterwards.
	go notifier.Run()
	defer notifier.Stop()

	go ruleManager.Run()
	defer ruleManager.Stop()

	go targetManager.Run()
	defer targetManager.Stop()

	// Shutting down the query engine before the rule manager will cause pending queries
	// to be canceled and ensures a quick shutdown of the rule manager.
	defer cancelCtx()

	go webHandler.Run()

	// Wait for reload or termination signals.
	close(hupReady) // Unblock SIGHUP handler.

	term := make(chan os.Signal)
	signal.Notify(term, os.Interrupt, syscall.SIGTERM)
	select {
	case <-term:
		log.Warn("Received SIGTERM, exiting gracefully...")
	case <-webHandler.Quit():
		log.Warn("Received termination request via web service, exiting gracefully...")
	case err := <-webHandler.ListenError():
		log.Errorln("Error starting web server, exiting gracefully:", err)
	}

	log.Info("See you next time!")
	return 0
}

// Reloadable things can change their internal state to match a new config
// and handle failure gracefully.
type Reloadable interface {
	ApplyConfig(*config.Config) error
}

func reloadConfig(filename string, rls ...Reloadable) (err error) {
	log.Infof("Loading configuration file %s", filename)
	defer func() {
		if err == nil {
			configSuccess.Set(1)
			configSuccessTime.Set(float64(time.Now().Unix()))
		} else {
			configSuccess.Set(0)
		}
	}()

	conf, err := config.LoadFile(filename)
	if err != nil {
		return fmt.Errorf("couldn't load configuration (-config.file=%s): %v", filename, err)
	}

	failed := false
	for _, rl := range rls {
		if err := rl.ApplyConfig(conf); err != nil {
			log.Error("Failed to apply configuration: ", err)
			failed = true
		}
	}
	if failed {
		return fmt.Errorf("one or more errors occurred while applying the new configuration (-config.file=%s)", filename)
	}
	return nil
}<|MERGE_RESOLUTION|>--- conflicted
+++ resolved
@@ -95,15 +95,9 @@
 	// reloadables = append(reloadables, remoteStorage)
 
 	var (
-<<<<<<< HEAD
-		notifier       = notifier.New(&cfg.notifier)
-		targetManager  = retrieval.NewTargetManager(localStorage)
+		notifier       = notifier.New(&cfg.notifier, log.Base())
+		targetManager  = retrieval.NewTargetManager(localStorage, log.Base())
 		queryEngine    = promql.NewEngine(localStorage, &cfg.queryEngine)
-=======
-		notifier       = notifier.New(&cfg.notifier, log.Base())
-		targetManager  = retrieval.NewTargetManager(sampleAppender, log.Base())
-		queryEngine    = promql.NewEngine(queryable, &cfg.queryEngine)
->>>>>>> 8f781e41
 		ctx, cancelCtx = context.WithCancel(context.Background())
 	)
 
