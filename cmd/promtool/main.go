--- conflicted
+++ resolved
@@ -37,11 +37,7 @@
 	config_util "github.com/prometheus/common/config"
 	"github.com/prometheus/common/model"
 	"github.com/prometheus/common/version"
-<<<<<<< HEAD
-	toolkit_web "github.com/prometheus/exporter-toolkit/web"
-=======
 	"github.com/prometheus/exporter-toolkit/web"
->>>>>>> b7fe0287
 	"gopkg.in/alecthomas/kingpin.v2"
 
 	"github.com/prometheus/prometheus/config"
@@ -253,11 +249,7 @@
 	failed := false
 
 	for _, f := range files {
-<<<<<<< HEAD
-		if err := toolkit_web.Validate(f); err != nil {
-=======
 		if err := web.Validate(f); err != nil {
->>>>>>> b7fe0287
 			fmt.Fprintln(os.Stderr, f, "FAILED:", err)
 			failed = true
 			continue
